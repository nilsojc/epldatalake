tasks:
  - name:  aws-cli
    env:
      AWS_CLI_AUTO_PROMPT: on-partial
    before:  |
      cd /workspace
      curl "https://awscli.amazonaws.com/awscli-exe-linux-x86_64.zip" -o "awscliv2.zip"
      unzip awscliv2.zip
      sudo ./aws/install
      cd $THEIA_WORKSPACE_ROOT

      echo "Configuring AWS credentials from environment variables..."
      mkdir -p ~/.aws
      cat > ~/.aws/credentials <<EOL
      [default]
      aws_access_key_id=$AWS_ACCESS_KEY_ID
      aws_secret_access_key=$AWS_SECRET_ACCESS_KEY
      EOL

      # Optionally, set up default region and output format
      cat > ~/.aws/config <<EOL
      [default]
      region=$AWS_DEFAULT_REGION
      output=json
      EOL

<<<<<<< HEAD
      echo "AWS credentials configured successfully."

=======
      echo "AWS credentials configured successfully."
>>>>>>> cf86af42
<|MERGE_RESOLUTION|>--- conflicted
+++ resolved
@@ -24,9 +24,4 @@
       output=json
       EOL
 
-<<<<<<< HEAD
-      echo "AWS credentials configured successfully."
-
-=======
-      echo "AWS credentials configured successfully."
->>>>>>> cf86af42
+      echo "AWS credentials configured successfully."